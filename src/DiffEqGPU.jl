--- conflicted
+++ resolved
@@ -31,16 +31,10 @@
     @views @inbounds out[i] = condition(u[:,i],t,FakeIntegrator(u[:,i],t,p[:,i]))
 end
 
-<<<<<<< HEAD
 @kernel function continuous_affect!_kernel(affect!,event_idx,u,t,p)
     for i in event_idx
         @views @inbounds affect!(FakeIntegrator(u[:,i],t,p[:,i]))
     end
-=======
-@kernel function continuous_affect!_kernel(@Const(affect!),@Const(event_idx),u,t,p)
-    i = @index(Global, Linear)
-    @views @inbounds affect!(FakeIntegrator(u[:,i],t,p[:,i]))
->>>>>>> fd60da88
 end
 
 maxthreads(::CPU) = 1024
